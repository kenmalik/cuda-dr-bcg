#include <iostream>
#include <vector>
#include <string>

#include "dr_bcg/dr-bcg.h"
#include "dr_bcg/helper.h"

// Device pointers for reused device buffers
struct DeviceBuffer
{
    float *A = nullptr;
    float *X = nullptr;
    float *w = nullptr;
    float *sigma = nullptr;
    float *s = nullptr;
    float *xi = nullptr;
    float *zeta = nullptr;
    float *temp = nullptr;
    float *residual = nullptr;

    DeviceBuffer(int m, int n)
    {
        allocate(m, n);
    }

    ~DeviceBuffer()
    {
        deallocate();
    }

    void allocate(int m, int n)
    {
        CUDA_CHECK(cudaMalloc(reinterpret_cast<void **>(&A), sizeof(float) * m * m));
        CUDA_CHECK(cudaMalloc(reinterpret_cast<void **>(&X), sizeof(float) * m * n));
        CUDA_CHECK(cudaMalloc(reinterpret_cast<void **>(&w), sizeof(float) * m * n));
        CUDA_CHECK(cudaMalloc(reinterpret_cast<void **>(&sigma), sizeof(float) * n * n));
        CUDA_CHECK(cudaMalloc(reinterpret_cast<void **>(&s), sizeof(float) * m * n));
        CUDA_CHECK(cudaMalloc(reinterpret_cast<void **>(&xi), sizeof(float) * n * n));
        CUDA_CHECK(cudaMalloc(reinterpret_cast<void **>(&zeta), sizeof(float) * n * n));
        CUDA_CHECK(cudaMalloc(reinterpret_cast<void **>(&temp), sizeof(float) * m * n));
        CUDA_CHECK(cudaMalloc(reinterpret_cast<void **>(&residual), sizeof(float) * m));
    }

    void deallocate()
    {
        CUDA_CHECK(cudaFree(A));
        CUDA_CHECK(cudaFree(X));
        CUDA_CHECK(cudaFree(w));
        CUDA_CHECK(cudaFree(sigma));
        CUDA_CHECK(cudaFree(s));
        CUDA_CHECK(cudaFree(xi));
        CUDA_CHECK(cudaFree(zeta));
        CUDA_CHECK(cudaFree(temp));
        CUDA_CHECK(cudaFree(residual));
    }
};

namespace dr_bcg
{
    int dr_bcg(
        const float *A,
        const int m,
        const int n,
        float *X,
        const float *B,
        const float tolerance,
        const int max_iterations)
    {
        cublasHandle_t cublasH;
        CUBLAS_CHECK(cublasCreate(&cublasH));

        cusolverDnHandle_t cusolverH = NULL;
        cusolverDnParams_t cusolverParams = NULL;
        CUSOLVER_CHECK(cusolverDnCreate(&cusolverH));
        CUSOLVER_CHECK(cusolverDnCreateParams(&cusolverParams));

        DeviceBuffer d(m, n);
        CUDA_CHECK(cudaMemcpy(d.A, A, sizeof(float) * m * m, cudaMemcpyHostToDevice));
        CUDA_CHECK(cudaMemcpy(d.X, X, sizeof(float) * m * n, cudaMemcpyHostToDevice));

        // We don't include d_R in device buffers because it is only used once at the beginning
        // of the algorithm.
        float *d_R;
        CUDA_CHECK(cudaMalloc(reinterpret_cast<void **>(&d_R), sizeof(float) * m * n));

        // R = B - AX
        get_R(cublasH, d_R, m, n, A, X, B);

        // [w, sigma] = qr(R)
        qr_factorization(cusolverH, cusolverParams, d.w, d.sigma, m, n, d_R);

        CUDA_CHECK(cudaFree(d_R)); // Never used later

        // s = w
        CUDA_CHECK(cudaMemcpy(d.s, d.w, sizeof(float) * m * n, cudaMemcpyDeviceToDevice));

        float B1_norm;
        float *d_B1 = nullptr;
        CUDA_CHECK(cudaMalloc(reinterpret_cast<void **>(&d_B1), sizeof(float) * m));
        CUDA_CHECK(cudaMemcpy(d_B1, B, sizeof(float) * m, cudaMemcpyHostToDevice));
        CUBLAS_CHECK(cublasSnrm2_v2(cublasH, m, d_B1, 1, &B1_norm));
        CUDA_CHECK(cudaFree(d_B1));

        int iterations;
        for (iterations = 1; iterations <= max_iterations; iterations++)
        {
            // xi = (s' * A * s)^-1
            quadratic_form(cublasH, m, n, d.s, d.A, d.temp, d.xi);
            invert_spd(cusolverH, cusolverParams, d.xi, n);

            // X = X + s * xi * sigma
            next_X(cublasH, m, n, d.s, d.xi, d.temp, d.sigma, d.X);

            // norm(B(:,1) - A * X(:,1)) / norm(B(:,1))
            float relative_residual_norm;
            residual(cublasH, d.residual, B, m, d.A, d.X);
            CUBLAS_CHECK(cublasSnrm2_v2(cublasH, m, d.residual, 1, &relative_residual_norm));
            relative_residual_norm /= B1_norm;

            if (relative_residual_norm < tolerance)
            {
                break;
            }
            else
            {
                // temp = A * s
                float alpha = 1;
                float beta = 0;
                CUBLAS_CHECK(cublasSgemm_v2(cublasH, CUBLAS_OP_N, CUBLAS_OP_N, m, n, m,
                                            &alpha, d.A, m, d.s, m,
                                            &beta, d.temp, m));

                // w - temp * xi
                alpha = -1;
                beta = 1;
                CUBLAS_CHECK(cublasSgemm_v2(cublasH, CUBLAS_OP_N, CUBLAS_OP_N, m, n, n,
                                            &alpha, d.temp, m, d.xi, n,
                                            &beta, d.w, m));

                qr_factorization(cusolverH, cusolverParams, d.w, d.zeta, m, n, d.w);

                // temp = s * zeta'
                alpha = 1;
                CUBLAS_CHECK(cublasStrmm_v2(cublasH, CUBLAS_SIDE_RIGHT, CUBLAS_FILL_MODE_UPPER,
                                            CUBLAS_OP_T, CUBLAS_DIAG_NON_UNIT, m, n,
                                            &alpha, d.zeta, n, d.s, m, d.temp, m));

                // s = w + temp
                beta = 1;
                CUBLAS_CHECK(cublasSgeam(cublasH, CUBLAS_OP_N, CUBLAS_OP_N, m, n,
                                         &alpha, d.w, m, &beta, d.temp, m, d.s, m));

                // sigma = zeta * sigma
                beta = 0;
                CUBLAS_CHECK(cublasSgemm_v2(cublasH, CUBLAS_OP_N, CUBLAS_OP_N, n, n, n,
                                            &alpha, d.zeta, n, d.sigma, n,
                                            &beta, d.temp, n));
                CUDA_CHECK(cudaMemcpy(d.sigma, d.temp, sizeof(float) * n * n, cudaMemcpyDeviceToDevice));
            }
        }

        CUDA_CHECK(cudaMemcpy(X, d.X, sizeof(float) * m * n, cudaMemcpyDeviceToHost));

        CUBLAS_CHECK(cublasDestroy_v2(cublasH));
        CUSOLVER_CHECK(cusolverDnDestroy(cusolverH));
        CUSOLVER_CHECK(cusolverDnDestroyParams(cusolverParams));

        return iterations;
    }

    /// @brief Calculates residual with the following formula: B^(1) - A * X^(1)
    /// @param cublasH cuBLAS handle
    /// @param d_residual device workspace for calculation. Result is overwritten to pointed location
    /// @param B pointer to host memory B
    /// @param m the m-value (represents dimensions of square matrix A and length of X and B)
    /// @param d_A pointer to device memory A
    /// @param d_X pointer to device memory X
    void residual(cublasHandle_t &cublasH, float *d_residual, const float *B, const int m, const float *d_A, const float *d_X)
    {
        CUDA_CHECK(cudaMemcpy(d_residual, B, sizeof(float) * m, cudaMemcpyHostToDevice));

        constexpr float alpha = -1;
        constexpr float beta = 1;
        CUBLAS_CHECK(cublasSgemv_v2(
            cublasH, CUBLAS_OP_N, m, m,
            &alpha, d_A, m, d_X, 1,
            &beta, d_residual, 1));
    }

    /// @brief Calculates X_{i+1} = X_{i} + s * xi * sigma
    /// @param d_X (device memory pointer) X_{i}. Result is overwritten to pointed location
    void next_X(cublasHandle_t &cublasH, const int m, const int n, const float *d_s, const float *d_xi, float *d_temp, const float *d_sigma, float *d_X)
    {
        constexpr float alpha = 1;
        constexpr float beta = 1;
        CUBLAS_CHECK(cublasStrmm_v2(cublasH, CUBLAS_SIDE_RIGHT, CUBLAS_FILL_MODE_UPPER, CUBLAS_OP_N, CUBLAS_DIAG_NON_UNIT,
                                    n, n, &alpha, d_sigma, n, d_xi, n, d_temp, n));
        CUBLAS_CHECK(cublasSgemm_v2(cublasH, CUBLAS_OP_N, CUBLAS_OP_N, m, n, n,
                                    &alpha, d_s, m, d_temp, n,
                                    &beta, d_X, m));
    }

    /// @brief Compute y = x^T * A * x
    void quadratic_form(cublasHandle_t &cublasH, const int m, const int n,
                        const float *d_x, const float *d_A,
                        float *d_work, float *d_y)
    {
        constexpr float alpha = 1;
        constexpr float beta = 0;
        CUBLAS_CHECK(cublasSgemm_v2(cublasH, CUBLAS_OP_T, CUBLAS_OP_N, n, m, m,
                                    &alpha, d_x, m, d_A, m,
                                    &beta, d_work, n));
        CUBLAS_CHECK(cublasSgemm_v2(cublasH, CUBLAS_OP_N, CUBLAS_OP_N, n, n, m,
                                    &alpha, d_work, n, d_x, m,
                                    &beta, d_y, n));
    }

    // R = B - AX as GEMM:
    // R = -1.0 * AX + R where R initially contains B
    void get_R(cublasHandle_t &cublasH, float *d_R, const int m, const int n, const float *A, const float *X, const float *B)
    {
        constexpr float alpha = -1;
        constexpr float beta = 1;

        float *d_A = nullptr;
        float *d_X = nullptr;

        CUDA_CHECK(cudaMalloc(reinterpret_cast<void **>(&d_A), sizeof(float) * m * m));
        CUDA_CHECK(cudaMalloc(reinterpret_cast<void **>(&d_X), sizeof(float) * m * n));

        CUDA_CHECK(cudaMemcpy(d_A, A, sizeof(float) * m * m, cudaMemcpyHostToDevice));
        CUDA_CHECK(cudaMemcpy(d_X, X, sizeof(float) * m * n, cudaMemcpyHostToDevice));
        CUDA_CHECK(cudaMemcpy(d_R, B, sizeof(float) * m * n, cudaMemcpyHostToDevice));

        CUBLAS_CHECK(cublasSgemm_v2(cublasH, CUBLAS_OP_N, CUBLAS_OP_N,
                                    m, n, m,
                                    &alpha, d_A, m, d_X, m,
                                    &beta, d_R, m));

        CUDA_CHECK(cudaFree(d_A));
        CUDA_CHECK(cudaFree(d_X));
    }

    /// @brief Computes the QR factorization of matrix A
    /// @param cusolverH cuSOLVER handle
    /// @param params params for the cuSOLVER handle
    /// @param Q pointer to device memory to store Q result in
    /// @param R pointer to device memory to store R result in. Note that the lower triangular still contains householder vectors and must be handled accordingly
    /// (e.g. by using trmm in future multiplications using the R factor)
    /// @param m m-dimension (leading dimension) of A
    /// @param n n-dimension (second dimension) of A
    /// @param A the matrix to factorize
    void qr_factorization(cusolverDnHandle_t &cusolverH, cusolverDnParams_t &params, float *Q, float *R, const int m, const int n, const float *A)
    {
        int k = std::min(m, n);
        int info = 0;

        float *d_tau = nullptr;
        int *d_info = nullptr;

        size_t lwork_geqrf_d = 0;
        void *d_work = nullptr;
        size_t lwork_geqrf_h = 0;
        void *h_work = nullptr;

        CUDA_CHECK(cudaMalloc(reinterpret_cast<void **>(&d_tau), sizeof(float) * k));
        CUDA_CHECK(cudaMalloc(reinterpret_cast<void **>(&d_info), sizeof(int)));

        CUDA_CHECK(cudaMemcpy(Q, A, sizeof(float) * m * n, cudaMemcpyDeviceToDevice));

        CUSOLVER_CHECK(cusolverDnXgeqrf_bufferSize(cusolverH, params, m, n, CUDA_R_32F, Q,
                                                   m, CUDA_R_32F, d_tau,
                                                   CUDA_R_32F, &lwork_geqrf_d,
                                                   &lwork_geqrf_h));

        CUDA_CHECK(cudaMalloc(reinterpret_cast<void **>(&d_work), lwork_geqrf_d));

        if (0 < lwork_geqrf_h)
        {
            h_work = reinterpret_cast<void *>(malloc(lwork_geqrf_h));
            if (h_work == nullptr)
            {
                throw std::runtime_error("Error: h_work not allocated.");
            }
        }

        CUSOLVER_CHECK(cusolverDnXgeqrf(cusolverH, params, m, n, CUDA_R_32F, Q,
                                        m, CUDA_R_32F, d_tau,
                                        CUDA_R_32F, d_work, lwork_geqrf_d, h_work,
                                        lwork_geqrf_h, d_info));
        if (h_work)
        {
            free(h_work); // No longer needed
        }

        const int max_R_col = std::min(m, n);
        for (int col = 0; col < max_R_col; col++)
        {
            CUDA_CHECK(cudaMemcpy(R + col * n, Q + col * m, sizeof(float) * (col + 1), cudaMemcpyDeviceToDevice));
        }

        CUDA_CHECK(cudaMemcpy(&info, d_info, sizeof(int), cudaMemcpyDeviceToHost));
        if (0 > info)
        {
            throw std::runtime_error(std::to_string(-info) + "-th parameter is wrong \n");
        }

        // Explicitly compute Q
        int lwork_orgqr = 0;
        CUSOLVER_CHECK(cusolverDnSorgqr_bufferSize(cusolverH, m, n, k, Q, m, d_tau, &lwork_orgqr));
        if (lwork_orgqr > lwork_geqrf_d)
        {
            CUDA_CHECK(cudaFree(d_work));
            CUDA_CHECK(cudaMalloc(reinterpret_cast<void **>(&d_work), sizeof(float) * lwork_orgqr));
        }

        CUSOLVER_CHECK(cusolverDnSorgqr(cusolverH, m, n, k, Q, m, d_tau, reinterpret_cast<float *>(d_work), lwork_orgqr, d_info));

        CUDA_CHECK(cudaFree(d_info));
        CUDA_CHECK(cudaFree(d_tau));
        CUDA_CHECK(cudaFree(d_work));
    }

    /// @brief Computes the inverse of a matrix using Cholesky factorization
    /// @param A (device memory pointer) the symmetric positive definite matrix to invert. Result is overwritten to pointed location.
    void invert_spd(cusolverDnHandle_t &cusolverH, cusolverDnParams_t &params, float *d_A, const int n)
    {
        std::cout << "Input" << std::endl;
        print_device_matrix(d_A, n, n);

        size_t workspaceInBytesOnDevice = 0;
        void *d_work = nullptr;
        size_t workspaceInBytesOnHost = 0;
        void *h_work = nullptr;

        int info = 0;
        int *d_info = nullptr;

        CUDA_CHECK(cudaMalloc(reinterpret_cast<void **>(&d_info), sizeof(int)));

        CUSOLVER_CHECK(cusolverDnXpotrf_bufferSize(cusolverH, params, CUBLAS_FILL_MODE_LOWER,
                                                   n, CUDA_R_32F, d_A, n, CUDA_R_32F,
                                                   &workspaceInBytesOnDevice, &workspaceInBytesOnHost));

        CUDA_CHECK(cudaMalloc(reinterpret_cast<void **>(&d_work), workspaceInBytesOnDevice));
        if (0 < workspaceInBytesOnHost)
        {
            h_work = reinterpret_cast<void *>(malloc(sizeof(float) * workspaceInBytesOnHost));
            if (h_work == nullptr)
            {
                throw std::runtime_error("Error: h_work not allocated.");
            }
        }

        CUSOLVER_CHECK(cusolverDnXpotrf(cusolverH, params, CUBLAS_FILL_MODE_LOWER,
                                        n, CUDA_R_32F, d_A, n,
                                        CUDA_R_32F, d_work, workspaceInBytesOnDevice,
                                        h_work, workspaceInBytesOnHost, d_info));

        CUDA_CHECK(cudaMemcpy(&info, d_info, sizeof(int), cudaMemcpyDeviceToHost));
        if (0 > info)
        {
            throw std::runtime_error(std::to_string(-info) + "-th parameter is wrong \n");
        }
        CUDA_CHECK(cudaFree(d_work));

<<<<<<< HEAD
        std::cout << "Cholesky" << std::endl;
        print_device_matrix(d_A, n, n);

        float *d_work_Spotri = nullptr;
        int lwork_Spotri = 0;
        info = 0;
        CUSOLVER_CHECK(cusolverDnSpotri_bufferSize(cusolverH, CUBLAS_FILL_MODE_LOWER, n,
                                                   d_A, n, &lwork_Spotri));
        CUDA_CHECK(cudaMalloc(reinterpret_cast<void **>(&d_work_Spotri), lwork_Spotri));
        CUSOLVER_CHECK(cusolverDnSpotri(cusolverH, CUBLAS_FILL_MODE_LOWER, n,
                                        d_A, n, d_work_Spotri, lwork_Spotri, d_info));

=======
        // TODO: Parallelize this
        std::vector<float> I(n * n, 0);
        float *d_I = nullptr;
        for (int i = 0; i < n; i++)
        {
            I.at(i * n + i) = 1;
        }

        CUDA_CHECK(cudaMalloc(reinterpret_cast<void **>(&d_I), sizeof(float) * n * n));
        CUDA_CHECK(cudaMemcpy(d_I, I.data(), sizeof(float) * n * n, cudaMemcpyHostToDevice));

        info = 0;
        CUSOLVER_CHECK(cusolverDnXpotrs(cusolverH, params, CUBLAS_FILL_MODE_LOWER,
                                        n, n, CUDA_R_32F, d_A, n, CUDA_R_32F, d_I, n, d_info));

>>>>>>> 629fb07a
        CUDA_CHECK(cudaMemcpy(&info, d_info, sizeof(int), cudaMemcpyDeviceToHost));
        if (0 > info)
        {
            throw std::runtime_error(std::to_string(-info) + "-th parameter is wrong \n");
        }

<<<<<<< HEAD
        std::cout << "Inverted" << std::endl;
        print_device_matrix(d_A, n, n);

        CUDA_CHECK(cudaFree(d_work_Spotri));

=======
        CUDA_CHECK(cudaMemcpy(d_A, d_I, sizeof(float) * n * n, cudaMemcpyDeviceToDevice));

        CUDA_CHECK(cudaFree(d_I));
>>>>>>> 629fb07a
        CUDA_CHECK(cudaFree(d_info));
    }
}<|MERGE_RESOLUTION|>--- conflicted
+++ resolved
@@ -364,7 +364,6 @@
         }
         CUDA_CHECK(cudaFree(d_work));
 
-<<<<<<< HEAD
         std::cout << "Cholesky" << std::endl;
         print_device_matrix(d_A, n, n);
 
@@ -377,40 +376,17 @@
         CUSOLVER_CHECK(cusolverDnSpotri(cusolverH, CUBLAS_FILL_MODE_LOWER, n,
                                         d_A, n, d_work_Spotri, lwork_Spotri, d_info));
 
-=======
-        // TODO: Parallelize this
-        std::vector<float> I(n * n, 0);
-        float *d_I = nullptr;
-        for (int i = 0; i < n; i++)
-        {
-            I.at(i * n + i) = 1;
-        }
-
-        CUDA_CHECK(cudaMalloc(reinterpret_cast<void **>(&d_I), sizeof(float) * n * n));
-        CUDA_CHECK(cudaMemcpy(d_I, I.data(), sizeof(float) * n * n, cudaMemcpyHostToDevice));
-
-        info = 0;
-        CUSOLVER_CHECK(cusolverDnXpotrs(cusolverH, params, CUBLAS_FILL_MODE_LOWER,
-                                        n, n, CUDA_R_32F, d_A, n, CUDA_R_32F, d_I, n, d_info));
-
->>>>>>> 629fb07a
         CUDA_CHECK(cudaMemcpy(&info, d_info, sizeof(int), cudaMemcpyDeviceToHost));
         if (0 > info)
         {
             throw std::runtime_error(std::to_string(-info) + "-th parameter is wrong \n");
         }
 
-<<<<<<< HEAD
         std::cout << "Inverted" << std::endl;
         print_device_matrix(d_A, n, n);
 
         CUDA_CHECK(cudaFree(d_work_Spotri));
 
-=======
-        CUDA_CHECK(cudaMemcpy(d_A, d_I, sizeof(float) * n * n, cudaMemcpyDeviceToDevice));
-
-        CUDA_CHECK(cudaFree(d_I));
->>>>>>> 629fb07a
         CUDA_CHECK(cudaFree(d_info));
     }
 }